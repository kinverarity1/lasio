<<<<<<< HEAD
import os

try:
    from setuptools import setup
except ImportError:
    from ez_setup import use_setuptools
    use_setuptools()
    from setuptools import setup
    
setup(name='las_reader',
      entry_points={'console_scripts': ['las2excel = las_reader.las2excel:main']})
=======
import os

try:
    from setuptools import setup
except ImportError:
    from ez_setup import use_setuptools
    use_setuptools()
    from setuptools import setup
    
setup(name='las_reader',
      )
>>>>>>> f126f3a9
<|MERGE_RESOLUTION|>--- conflicted
+++ resolved
@@ -1,4 +1,3 @@
-<<<<<<< HEAD
 import os
 
 try:
@@ -10,16 +9,3 @@
     
 setup(name='las_reader',
       entry_points={'console_scripts': ['las2excel = las_reader.las2excel:main']})
-=======
-import os
-
-try:
-    from setuptools import setup
-except ImportError:
-    from ez_setup import use_setuptools
-    use_setuptools()
-    from setuptools import setup
-    
-setup(name='las_reader',
-      )
->>>>>>> f126f3a9
