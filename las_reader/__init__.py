--- conflicted
+++ resolved
@@ -1,11 +1,5 @@
-<<<<<<< HEAD
-import _logging
-
-from core import LASFile, metadata
-=======
 import las
 
 
 def read(file, **kwargs):
     return las.Las(file)
->>>>>>> f126f3a9
