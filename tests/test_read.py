import os, sys; sys.path.insert(0, os.path.dirname(os.path.dirname(__file__)))

import fnmatch

import numpy
import pytest

from lasio import read

test_dir = os.path.dirname(__file__)

egfn = lambda fn: os.path.join(os.path.dirname(__file__), "examples", fn)
stegfn = lambda vers, fn: os.path.join(
    os.path.dirname(__file__), "examples", vers, fn)

def test_read_v12_sample():
    l = read(stegfn("1.2", "sample.las"))


def test_read_v12_sample_big():
    l = read(stegfn("1.2", "sample_big.las"))


def test_read_v12_sample_curve_api():
    l = read(stegfn("1.2", "sample_curve_api.las"))


def test_read_v12_sample_minimal():
    l = read(stegfn("1.2", "sample_minimal.las"))


def test_read_v12_sample_wrapped():
    l = read(stegfn("1.2", "sample_wrapped.las"))


def test_read_v2_sample():
    l = read(stegfn("2.0", "sample_2.0.las"))


def test_read_v2_sample_based():
    l = read(stegfn("2.0", "sample_2.0_based.las"))


def test_read_v2_sample_minimal():
    l = read(stegfn("2.0", "sample_2.0_minimal.las"))


def test_read_v2_sample_wrapped():
    l = read(stegfn("2.0", "sample_2.0_wrapped.las"))


def test_read_v3_sample():
    l = read(stegfn("3.0", "sample_3.0.las"))


def test_read_v3_sample2():
    l = read(stegfn("3.0", "memory_data_shortened_3.0.las"))


def test_read_v3_sample_spec():
    l = read(stegfn("3.0", "sample_las3.0_spec.las"))


def test_dodgy_param_sect():
    l = read(egfn("dodgy_param_sect.las"))


def test_mnemonic_good():
    l = read(egfn("mnemonic_good.las"))
    assert [c.mnemonic for c in l.curves] == [
        "DEPT", "DT", "RHOB", "NPHI", "SFLU", "SFLA", "ILM", "ILD"]


def test_mnemonic_duplicate():
    l = read(egfn("mnemonic_duplicate.las"))
    assert [c.mnemonic for c in l.curves] == [
        "DEPT", "DT", "RHOB", "NPHI", "SFLU:1", "SFLU:2", "ILM", "ILD"]


def test_mnemonic_leading_period():
    l = read(egfn("mnemonic_leading_period.las"))
    assert [c.mnemonic for c in l.curves] == [
        "DEPT", "DT", "RHOB", "NPHI", "SFLU", "SFLA", "ILM", "ILD"]

def test_mnemonic_missing():
    l = read(egfn("mnemonic_missing.las"))
    assert [c.mnemonic for c in l.curves] == [
        "DEPT", "DT", "RHOB", "NPHI", "UNKNOWN", "SFLA", "ILM", "ILD"]

def test_mnemonic_missing_multiple():
    l = read(egfn("mnemonic_missing_multiple.las"))
    assert [c.mnemonic for c in l.curves] == [
        "DEPT", "DT", "RHOB", "NPHI", "UNKNOWN:1", "UNKNOWN:2", "ILM", "ILD"]

def test_null_subs_default():
    l = read(egfn("null_subs.las"))
    assert numpy.isnan(l['DT'][0])

def test_null_subs_True():
    l = read(egfn("null_subs.las"), null_subs=True)
    assert numpy.isnan(l['DT'][0])

def test_null_subs_False():
    l = read(egfn("null_subs.las"), null_subs=False)
    assert l['DT'][0] == -999.25

def test_multi_curve_mnemonics():
    l = read(egfn('sample_issue105_a.las'))
    assert l.keys() == [c.mnemonic for c in l.curves] == ['DEPT', 'RHO:1', 'RHO:2', 'RHO:3', 'PHI']


def test_multi_missing_curve_mnemonics():
    l = read(egfn('sample_issue105_b.las'))
    assert l.keys() == [c.mnemonic for c in l.curves] == ['DEPT', 'UNKNOWN:1', 'UNKNOWN:2', 'UNKNOWN:3', 'PHI']


def test_multi_curve_mnemonics_gr():
    l = read(egfn('sample_issue105_c.las'))
    assert l.keys() == [c.mnemonic for c in l.curves] == ['DEPT', 'GR:1', 'GR:2', 'GR[0]', 'GR[1]', 'GR[2]', 'GR[3]', 'GR[4]', 'GR[5]']

#  DEPT.M                      :  1  DEPTH
# GR.gAPI: mean gamma ray value
# GR.gAPI: corrected gamma ray value
# GR[0].gAPI: gamma ray image at angle 0 dega
# GR[1].gAPI: gamma ray image at angle 60 dega
# GR[2].gAPI: gamma ray image at angle 120 dega
# GR[3].gAPI: gamma ray image at angle 180 dega
# GR[4].gAPI: gamma ray image at angle 240 dega
# GR[5].gAPI: gamma ray image at angle 300 dega

<<<<<<< HEAD
def test_inf_uwi():
    l = read(stegfn('2.0', 'sample_2.0_inf_uwi.las'))
    assert l.well['UWI'].value == '300E074350061450'
=======
if __name__=="__main__":
    test_read_v3_sample2()
>>>>>>> a256ee40
<|MERGE_RESOLUTION|>--- conflicted
+++ resolved
@@ -128,11 +128,6 @@
 # GR[4].gAPI: gamma ray image at angle 240 dega
 # GR[5].gAPI: gamma ray image at angle 300 dega
 
-<<<<<<< HEAD
 def test_inf_uwi():
     l = read(stegfn('2.0', 'sample_2.0_inf_uwi.las'))
     assert l.well['UWI'].value == '300E074350061450'
-=======
-if __name__=="__main__":
-    test_read_v3_sample2()
->>>>>>> a256ee40
