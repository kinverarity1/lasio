--- conflicted
+++ resolved
@@ -288,12 +288,8 @@
 
 def test_missing_a_section():
     las = lasio.read(egfn("missing_a_section.las"))
-<<<<<<< HEAD
     assert las.data.size == 0
-=======
-    assert not las.data.size > 0
->>>>>>> bd42e823
-
+    
 
 def test_blank_line_in_header():
     las = lasio.read(egfn("blank_line.las"))
