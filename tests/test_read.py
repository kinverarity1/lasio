--- conflicted
+++ resolved
@@ -182,12 +182,9 @@
     las = read(egfn('blank_line.las'))
     assert las.curves[0].mnemonic == 'DEPT'
 
-<<<<<<< HEAD
 def test_blank_line_at_start():
     las = read(egfn('blank_line_start.las'))
     
-=======
 def test_missing_STRT_STOP():
     las = read(egfn('sample_TVD.las'))
-    assert len(las.well) == 12
->>>>>>> 9b9f8887
+    assert len(las.well) == 12