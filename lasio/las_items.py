import json
import logging

# The standard library OrderedDict was introduced in Python 2.7 so
# we have a third-party option to support Python 2.6

try:
    from collections import OrderedDict
except ImportError:
    from ordereddict import OrderedDict

import numpy as np

logger = logging.getLogger(__name__)


class HeaderItem(OrderedDict):

    """Dictionary/namedtuple-style object for a LAS header line.

    Arguments:
        mnemonic (str): the mnemonic
        unit (str): the unit (no whitespace!)
        value (str): value
        descr (str): description

    These arguments are available for use as either items or attributes of the
    object.

    """

    def __init__(self, mnemonic="", unit="", value="", descr="", data=None):
        super(HeaderItem, self).__init__()

        # The original mnemonic needs to be stored for rewriting a new file.
        # it might be nothing - '' - or a duplicate e.g. two 'RHO' curves,
        # or unique - 'X11124' - or perhaps invalid??
        # It will be used only when exporting.

        self.original_mnemonic = str(mnemonic)

        # We also need to store a more useful mnemonic, which will be used
        # (technically not, but read on) for people to access the curve while
        # the LASFile object exists. For example, a curve which is unnamed
        # and has an original_mnemonic of '' will be accessed as 'UNKNOWN'.
        # It is used in contexts where duplicate mnemonics are acceptable.

        # see property HeaderItem.useful_mnemonic

        # But note that we need to (later) check (repeatedly) for duplicate
        # mnemonics. Any duplicates will have ':1', ':2', ':3', etc., appended
        # to them. The result of this will be stored as the
        # HeaderItem.mnemonic attribute through the below method.
        # It is used in contexts where duplicate mnemonics cannot exist.

        self.set_session_mnemonic_only(self.useful_mnemonic)

        self.unit = unit
        self.value = value
        self.descr = descr
        self.data = data

    @property
    def useful_mnemonic(self):
        if self.original_mnemonic.strip() == "":
            return "UNKNOWN"
        else:
            return self.original_mnemonic

    @useful_mnemonic.setter
    def useful_mnemonic(self, value):
        raise ValueError("Cannot set read-only attribute; try .mnemonic instead")

    def set_session_mnemonic_only(self, value):
        """Set the mnemonic for session use.

        See source comments for :class:`lasio.HeaderItem.__init__`
        for a more in-depth explanation.

<<<<<<< HEAD
        '''
        super(HeaderItem, self).__setattr__('mnemonic', str(value))
=======
        """
        super(HeaderItem, self).__setattr__("mnemonic", value)
>>>>>>> 1c994d03

    def __getitem__(self, key):
        """Provide item dictionary-like access."""
        if key == "mnemonic":
            return self.mnemonic
        elif key == "original_mnemonic":
            return self.original_mnemonic
        elif key == "useful_mnemonic":
            return self.useful_mnemonic
        elif key == "unit":
            return self.unit
        elif key == "value":
            return self.value
        elif key == "descr":
            return self.descr
        else:
            raise KeyError("CurveItem only has restricted items (not %s)" % key)

    def __setattr__(self, key, value):

        if key == "mnemonic":

            # The user wants to rename the item! This means we must send their
            # new mnemonic to the original_mnemonic attribute. Remember that the
            # mnemonic attribute is for session use only.

            self.original_mnemonic = str(value)
            self.set_session_mnemonic_only(self.useful_mnemonic)
        else:
            super(HeaderItem, self).__setattr__(key, value)

    def __repr__(self):
        result = '%s(mnemonic="%s", unit="%s", value="%s", ' 'descr="%s")' % (
            self.__class__.__name__,
            self.mnemonic,
            self.unit,
            self.value,
            self.descr,
        )
        while len(result) > 80:
            result = result[:-3] + result[-2:]
        return result

    def _repr_pretty_(self, p, cycle):
        return p.text(self.__repr__())

    def __reduce__(self):
        return self.__class__, (
            self.mnemonic,
            self.unit,
            self.value,
            self.descr,
            self.data,
        )

    @property
    def json(self):
        return json.dumps(
            {
                "_type": self.__class__.__name__,
                "mnemonic": self.original_mnemonic,
                "unit": self.unit,
                "value": self.value,
                "descr": self.descr,
            }
        )

    @json.setter
    def json(self, value):
        raise Exception("Cannot set objects from JSON")


class CurveItem(HeaderItem):

    """Dictionary/namedtuple-style object for a LAS curve.

    See :class:`lasio.HeaderItem`` for the (keyword) arguments.

    Keyword Arguments:
        data (array-like, 1-D): the curve's data.

    """

    def __init__(self, mnemonic="", unit="", value="", descr="", data=None):
        if data is None:
            data = []
        super(CurveItem, self).__init__(mnemonic, unit, value, descr)
        self.data = np.asarray(data)

    @property
    def API_code(self):
        """Equivalent to the ``value`` attribute."""
        return self.value

    def __repr__(self):
        return (
            '%s(mnemonic="%s", unit="%s", value="%s", '
            'descr="%s", original_mnemonic="%s", data.shape=%s)'
            % (
                self.__class__.__name__,
                self.mnemonic,
                self.unit,
                self.value,
                self.descr,
                self.original_mnemonic,
                self.data.shape,
            )
        )

    @property
    def json(self):
        return json.dumps(
            {
                "_type": self.__class__.__name__,
                "mnemonic": self.original_mnemonic,
                "unit": self.unit,
                "value": self.value,
                "descr": self.descr,
                "data": list(self.data),
            }
        )

    @json.setter
    def json(self, value):
        raise Exception("Cannot set objects from JSON")


class SectionItems(list):

    """Variant of a ``list`` which is used to represent a LAS section."""

    def __init__(self, *args, **kwargs):
        super(SectionItems, self).__init__(*args, **kwargs)
        super(SectionItems, self).__setattr__("mnemonic_transforms", False)

    def __str__(self):
        rstr_lines = []
        data = [
            ["Mnemonic", "Unit", "Value", "Description"],
            ["--------", "----", "-----", "-----------"],
        ]
        data += [
            [str(x) for x in [item.mnemonic, item.unit, item.value, item.descr]]
            for item in self
        ]
        col_widths = []
        for i in range(len(data[0])):
            col_widths.append(max([len(row[i]) for row in data]))
        for row in data:
            line_items = []
            for i, item in enumerate(row):
                line_items.append(item.ljust(col_widths[i] + 2))
            rstr_lines.append("".join(line_items))
        return "\n".join(rstr_lines)

    def mnemonic_compare(self, one, two):
        if self.mnemonic_transforms:
            try:
                if one.upper() == two.upper():
                    return True
            except AttributeError:
                pass
        else:
            if one == two:
                return True
        return False

    def __contains__(self, testitem):
        """Check whether a header item or mnemonic is in the section.

        Arguments:
            testitem (HeaderItem, CurveItem, str): either an item or a mnemonic

        Returns:
            bool

        """
        for item in self:
            if self.mnemonic_compare(testitem, item.mnemonic):
                return True
            elif hasattr(testitem, "mnemonic"):
                if self.mnemonic_compare(testitem.mnemonic, item.mnemonic):
                    return True
            elif testitem is item:
                return True
        else:
            return False

    def keys(self):
        """Return mnemonics of all the HeaderItems in the section."""
        return [item.mnemonic for item in self]

    def values(self):
        """Return HeaderItems in the section."""
        return self

    def items(self):
        """Return pairs of (mnemonic, HeaderItem) from the section."""
        return [(item.mnemonic, item) for item in self]

    def iterkeys(self):
        return iter(self.keys())

    def itervalues(self):
        return iter(self)

    def iteritems(self):
        return iter(self.items())

    def __getslice__(self, i0, i1):
        """For Python 2.7 compatibility."""
        return self.__getitem__(slice(i0, i1))

    def __getitem__(self, key):
        """Item-style access by either mnemonic or index.

        Arguments:
            key (str, int, slice): either a mnemonic or the index to the list.

        Returns:
            item from the list (either HeaderItem or CurveItem)

        """
        if isinstance(key, slice):
            return SectionItems(super(SectionItems, self).__getitem__(key))
        for item in self:
            if self.mnemonic_compare(item.mnemonic, key):
                return item
        if isinstance(key, int):
            return super(SectionItems, self).__getitem__(key)
        else:
            raise KeyError("%s not in %s" % (key, self.keys()))

    def __delitem__(self, key):
        """Delete item by either mnemonic or index.

        Arguments:
            key (str, int): either a mnemonic or the index to the list.

        """
        for ix, item in enumerate(self):
            if self.mnemonic_compare(item.mnemonic, key):
                super(SectionItems, self).__delitem__(ix)
                return
        if isinstance(key, int):
            super(SectionItems, self).__delitem__(key)
            return
        else:
            raise KeyError("%s not in %s" % (key, self.keys()))

    def __setitem__(self, key, newitem):
        """Either replace the item or its value.

        Arguments:
            key (int, str): either the mnemonic or the index.
            newitem (HeaderItem or str/float/int): the thing to be set.

        If ``newitem`` is a :class:`lasio.HeaderItem` then the
        existing item will be replaced. Otherwise the existing item's ``value``
        attribute will be replaced.

        i.e. this allows us to do

            >>> from lasio import SectionItems, HeaderItem
            >>> section = SectionItems(
            ...     [HeaderItem(mnemonic="OPERATOR", value="John")]
            ... )
            >>> section.OPERATOR
            HeaderItem(mnemonic=OPERATOR, unit=, value=John, descr=)
            >>> section.OPERATOR = 'Kent'
            >>> section.OPERATOR
            HeaderItem(mnemonic=OPERATOR, unit=, value=Kent, descr=)

        See :meth:`lasio.SectionItems.set_item` and
        :meth:`lasio.SectionItems.set_item_value`.

        """
        if isinstance(newitem, HeaderItem):
            self.set_item(key, newitem)
        else:
            self.set_item_value(key, newitem)

    def __getattr__(self, key):
        """Provide attribute access via __contains__ e.g.

        >>> from lasio import SectionItems, HeaderItem
        >>> section = SectionItems(
        ...     [HeaderItem(mnemonic="VERS", value=1.2)]
        ... )
        >>> section['VERS']
        HeaderItem(mnemonic=VERS, unit=, value=1.2, descr=)
        >>> 'VERS' in section
        True
        >>> section.VERS
        HeaderItem(mnemonic=VERS, unit=, value=1.2, descr=)

        """
        known_attrs = [
            "mnemonic_transforms",
        ]
        if not key in known_attrs:
            if key in self:
                return self[key]
        super(SectionItems, self).__getattr__(key)

    def __setattr__(self, key, value):
        """Allow access to :meth:`lasio.SectionItems.__setitem__`
        via attribute access.

        """
        if key in self:
            self[key] = value
        elif isinstance(value, HeaderItem) or isinstance(value, CurveItem):
            assert value.mnemonic == key
            self.append(value)
        else:
            super(SectionItems, self).__setattr__(key, value)

    def set_item(self, key, newitem):
        """Replace an item by comparison of session mnemonics.

        Arguments:
            key (str): the item mnemonic (or HeaderItem with mnemonic)
                you want to replace.
            newitem (HeaderItem): the new item

        If **key** is not present, it appends **newitem**.

        """
        for i, item in enumerate(self):
            if self.mnemonic_compare(key, item.mnemonic):

                # This is very important. We replace items where
                # 'mnemonic' is equal - i.e. we do not check
                # against useful_mnemonic or original_mnemonic.

                return super(SectionItems, self).__setitem__(i, newitem)
        else:
            self.append(newitem)

    def set_item_value(self, key, value):
        """Set the ``value`` attribute of an item.

        Arguments:
            key (str): the mnemonic of the item (or HeaderItem with the
                mnemonic) you want to edit
            value (str, int, float): the new value.

        """
        self[key].value = value

    def append(self, newitem):
        """Append a new HeaderItem to the object."""
        super(SectionItems, self).append(newitem)
        self.assign_duplicate_suffixes(newitem.useful_mnemonic)

    def insert(self, i, newitem):
        """Insert a new HeaderItem to the object."""
        super(SectionItems, self).insert(i, newitem)
        self.assign_duplicate_suffixes(newitem.useful_mnemonic)

    def assign_duplicate_suffixes(self, test_mnemonic=None):
        """Check and re-assign suffixes for duplicate mnemonics.

        Arguments:
            test_mnemonic (str, optional): check for duplicates of
                this mnemonic. If it is None, check all mnemonics.

        """
        if test_mnemonic is None:
            for test_mnemonic in {i.useful_mnemonic for i in self}:
                self.assign_duplicate_suffixes(test_mnemonic)
        else:
            existing = [item.useful_mnemonic for item in self]
            locations = []
            for i, item in enumerate(self):
                if self.mnemonic_compare(item.useful_mnemonic, test_mnemonic):
                    locations.append(i)
            if len(locations) > 1:
                current_count = 1
                for i, loc in enumerate(locations):
                    item = self[loc]
                    item.set_session_mnemonic_only(
                        item.useful_mnemonic + ":%d" % (i + 1)
                    )

    def dictview(self):
        """View of mnemonics and values as a dict.

        Returns:
            dict - keys are the mnemonics and the values are the ``value``
            attributes.
        """
        return dict(zip(self.keys(), [i.value for i in self.values()]))

    @property
    def json(self):
        return json.dumps([item.json for item in self.values()])

    @json.setter
    def json(self, value):
        raise Exception("Cannot set objects from JSON")<|MERGE_RESOLUTION|>--- conflicted
+++ resolved
@@ -77,13 +77,8 @@
         See source comments for :class:`lasio.HeaderItem.__init__`
         for a more in-depth explanation.
 
-<<<<<<< HEAD
-        '''
+        """
         super(HeaderItem, self).__setattr__('mnemonic', str(value))
-=======
-        """
-        super(HeaderItem, self).__setattr__("mnemonic", value)
->>>>>>> 1c994d03
 
     def __getitem__(self, key):
         """Provide item dictionary-like access."""
