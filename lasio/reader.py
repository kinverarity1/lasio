--- conflicted
+++ resolved
@@ -255,19 +255,11 @@
             return np.int(x)
         except:
             try:
-<<<<<<< HEAD
-                x_ = np.float(x)
-            except:
-                return default
-        if not np.isinf(x_):
-            return x_
-=======
                 x = np.float(x)
             except:
                 return default
         if np.isfinite(x):
             return x
->>>>>>> 9938aeea
         else:
             return default
 
