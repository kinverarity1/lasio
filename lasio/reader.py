import codecs
import io
import logging
import os
import re
import sys
import traceback
import urllib.request

import numpy as np

from . import defaults

# Convoluted import for StringIO in order to support:
#
# - Python 3 - io.StringIO
# - Python 2 (optimized) - cStringIO.StringIO
# - Python 2 (all) - StringIO.StringIO

try:
    import cStringIO as StringIO
except ImportError:
    try:  # cStringIO not available on this system
        import StringIO
    except ImportError:  # Python 3
        from io import StringIO
    else:
        from StringIO import StringIO
else:
    from StringIO import StringIO

from . import exceptions
from .las_items import HeaderItem, CurveItem, SectionItems, OrderedDict


logger = logging.getLogger(__name__)

URL_REGEXP = re.compile(
    r"^(?:http|ftp)s?://"  # http:// or https://
    r"(?:(?:[A-Z0-9](?:[A-Z0-9-]{0,61}[A-Z0-9])?\.)+(?:[A-Z]{2,6}"
    r"\.?|[A-Z0-9-]{2,}\.?)|"  # (cont.) domain...
    r"localhost|"  # localhost...
    r"\d{1,3}\.\d{1,3}\.\d{1,3}\.\d{1,3})"  # ...or ip
    r"(?::\d+)?"  # optional port
    r"(?:/?|[/?]\S+)$",
    re.IGNORECASE,
)


def check_for_path_obj(file_ref):
    """Check if file_ref is a pathlib.Path object.

    If file_ref is a pathlib.Path object, then return its absolute file
    path as a string so it will get processed as other string filenames.

    If pathlib is not available, do nothing and return file_ref.

    """
    try:
        from pathlib import Path
    except ImportError:
        return file_ref

    if isinstance(file_ref, Path):
        return file_ref.absolute().__str__()
    else:
        return file_ref


def open_file(file_ref, **encoding_kwargs):
    """Open a file if necessary.

    If ``autodetect_encoding=True`` then either ``cchardet`` or ``chardet``
    needs to be installed, or else an ``ImportError`` will be raised.

    Arguments:
        file_ref (file-like object, str): either a filename, an open file
            object, or a string containing the contents of a file.

    See :func:`lasio.reader.open_with_codecs` for keyword arguments that can be
    used here.

    Returns:
        tuple of an open file-like object, and the encoding that
        was used to decode it (if it were read from disk).

    """

    file_ref = check_for_path_obj(file_ref)

    encoding = None
    if isinstance(file_ref, str):  # file_ref != file-like object, so what is it?
        lines = file_ref.splitlines()
        first_line = lines[0]
        if URL_REGEXP.match(first_line):  # it's a URL
            logger.info("Loading URL {}".format(first_line))

            response = urllib.request.urlopen(file_ref)
            if response.headers.get_content_charset() is None:
                if "encoding" in encoding_kwargs:
                    encoding = encoding_kwargs["encoding"]
                else:
                    encoding = "utf-8"
            else:
                encoding = response.headers.get_content_charset()
            # newline=None causes StringIO to use universal-newline:
            # Lines in the input can end in '\n', '\r', or '\r\n', and these are
            # translated into '\n' before being returned to the caller.
            file_ref = StringIO(response.read().decode(encoding), newline=None)
            logger.debug("Retrieved data decoded via {}".format(encoding))
        elif len(lines) > 1:  # it's LAS data as a string.
            file_ref = StringIO(file_ref)
        else:  # it must be a filename
            file_ref, encoding = open_with_codecs(first_line, **encoding_kwargs)
    return file_ref, encoding


def open_with_codecs(
    filename,
    encoding=None,
    encoding_errors="replace",
    autodetect_encoding=True,
    autodetect_encoding_chars=4000,
):
    """
    Read Unicode data from file.

    Arguments:
        filename (str): path to file

    Keyword Arguments:
        encoding (str): character encoding to open file_ref with, using
            :func:`io.open`.
        encoding_errors (str): 'strict', 'replace' (default), 'ignore' - how to
            handle errors with encodings (see
            `this section
            <https://docs.python.org/3/library/codecs.html#codec-base-classes>`__
            of the standard library's :mod:`codecs` module for more information)
        autodetect_encoding (str or bool): default True to use
            `chardet <https://github.com/chardet/chardet>`__/`cchardet
            <https://github.com/PyYoshi/cChardet>`__ to detect encoding.
            Note if set to False several common encodings will be tried but
            chardet won't be used.
        autodetect_encoding_chars (int/None): number of chars to read from LAS
            file for auto-detection of encoding.

    Returns:
        a unicode or string object

    This function is called by :func:`lasio.reader.open_file`.

    """
    if autodetect_encoding_chars:
        nbytes = int(autodetect_encoding_chars)
    else:
        nbytes = None

    # Forget [c]chardet - if we can locate the BOM we just assume that's correct.
    nbytes_test = min(32, os.path.getsize(filename))
    with open(filename, mode="rb") as test:
        raw = test.read(nbytes_test)
    if raw.startswith(codecs.BOM_UTF8):
        encoding = "utf-8-sig"
        autodetect_encoding = False

    # If BOM wasn't found...
    if (autodetect_encoding) and (not encoding):
        with open(filename, mode="rb") as test:
            if nbytes is None:
                raw = test.read()
            else:
                raw = test.read(nbytes)
        encoding = get_encoding(autodetect_encoding, raw)
        autodetect_encoding = False

    # Or if no BOM found & chardet not installed
    if (not autodetect_encoding) and (not encoding):
        encoding = adhoc_test_encoding(filename)
        if encoding:
            logger.info(
                "{} was found by ad hoc to work but note it might not"
                " be the correct encoding".format(encoding)
            )

    # Now open and return the file-like object
    logger.info(
        'Opening {} as {} and treating errors with "{}"'.format(
            filename, encoding, encoding_errors
        )
    )
    file_obj = io.open(filename, mode="r", encoding=encoding, errors=encoding_errors)
    return file_obj, encoding


def adhoc_test_encoding(filename):
    test_encodings = ["ascii", "windows-1252", "latin-1"]
    for i in test_encodings:
        encoding = i
        with io.open(filename, mode="r", encoding=encoding) as f:
            try:
                f.readline()
                break
            except UnicodeDecodeError:
                logger.debug("{} tested, raised UnicodeDecodeError".format(i))
                pass
            encoding = None
    return encoding


def get_encoding(auto, raw):
    """
    Automatically detect character encoding.

    Arguments:
        auto (str): auto-detection of character encoding - can be either
            'chardet', 'cchardet', False, or True (the latter will pick the
            fastest available option)
        raw (bytes): array of bytes to detect from

    Returns:
        A string specifying the character encoding.

    """
    if auto is True:
        try:
            import cchardet as chardet
        except ImportError:
            try:
                import chardet
            except ImportError:
                logger.debug(
                    "chardet or cchardet is recommended for automatic"
                    " detection of character encodings. Instead trying some"
                    " common encodings."
                )
                return None
            else:
                logger.debug("get_encoding Using chardet")
                method = "chardet"
        else:
            logger.debug("get_encoding Using cchardet")
            method = "cchardet"
    elif auto.lower() == "chardet":
        import chardet

        logger.debug("get_encoding Using chardet")
        method = "chardet"
    elif auto.lower() == "cchardet":
        import cchardet as chardet

        logger.debug("get_encoding Using cchardet")
        method = "cchardet"
    result = chardet.detect(raw)
    logger.debug(
        "{} method detected encoding of {} at confidence {}".format(
            method, result["encoding"], result["confidence"]
        )
    )
    return result["encoding"]


def find_sections_in_file(file_obj):
    """Find LAS sections in a file.

    Returns: a list of lists *(k, first_line_no, last_line_no, line]*.
        *file_pos* is the position in the *file_obj* in bytes,
        *first_line_no* is the first line number of the section (starting
        from zero), and *line* is the contents of the section title/definition
        i.e. beginning with ``~`` but stripped of beginning or ending whitespace
        or line breaks.

    """
    file_pos = int(file_obj.tell())
    starts = []
    ends = []
    line_no = 0
    line = file_obj.readline()
    # for i, line in enumerate(file_obj):
    while line:
        sline = line.strip().strip("\n")
        if sline.startswith("~"):
            starts.append((file_pos, line_no, sline))
            if len(starts) > 1:
                ends.append(line_no - 1)
        file_pos = int(file_obj.tell())
        line = file_obj.readline()
        line_no = line_no + 1

    ends.append(line_no)
    section_positions = []
    for j, (file_pos, first_line_no, sline) in enumerate(starts):
        section_positions.append((file_pos, first_line_no, ends[j], sline))
    return section_positions


def determine_section_type(section_title):
    """Return the type of the LAS section based on its title

        >>> determine_section_type("~Curves Section")
        "Header"
        >>> determine_section_type("~ASCII")
        "Data"

    Returns: bool

    """
    stitle = section_title.strip().strip("\n")
    if stitle[:2] == "~A":
        return "Data"
    elif stitle[:2] == "~O":
        return "Header (other)"
    # This is las3 transitional code till data parsing is robust for ~A and
    # '_Data' sections
    elif re.search("_Data", stitle):
        return "Las3_Data"
    else:
        return "Header items"


def split_on_whitespace(s):
    # return s.split() # does not handle quoted substrings (#271)
    # return shlex.split(s) # too slow
    return ["".join(t) for t in re.findall(r"""([^\s"']+)|"([^"]*)"|'([^']*)'""", s)]


def inspect_data_section(file_obj, line_nos, regexp_subs, ignore_comments="#"):
    """Determine how many columns there are in the data section.

    Arguments:
        file_obj: file-like object open for reading at the beginning of the section
        line_nos (tuple): the first and last line no of the section to read
        regexp_subs (list): each item should be a tuple of the pattern and
            substitution string for a call to re.sub() on each line of the
            data section. See defaults.py READ_SUBS and NULL_SUBS for examples.
        ignore_comments (str): lines beginning with this character will be ignored

    Returns: integer number of columns or -1 where they are different.

    """

    line_no = line_nos[0]
    title_line = file_obj.readline()

    item_counts = []

    for i, line in enumerate(file_obj):
        line_no = line_no + 1
        line = line.strip("\n").strip()
        if line.strip().startswith(ignore_comments):
            continue
        else:
            for pattern, sub_str in regexp_subs:
                line = re.sub(pattern, sub_str, line)
            n_items = len(split_on_whitespace(line))
            logger.debug(
                "Line {}: {} items counted in '{}'".format(line_no + 1, n_items, line)
            )
            item_counts.append(n_items)
            if (line_no == line_nos[1]) or (i >= 20):
                break

    try:
        assert len(set(item_counts)) == 1
    except AssertionError:
        logger.debug("Inconsistent number of columns {}".format(item_counts))
        return -1
    else:
        logger.debug("Consistently found {} columns".format(item_counts[0]))
        return item_counts[0]


<<<<<<< HEAD
def read_data_section_iterative(
    file_obj, line_nos, regexp_subs, value_null_subs, ignore_comments, n_columns, dtypes
=======
def read_data_section_iterative_normal_engine(
    file_obj, line_nos, regexp_subs, value_null_subs, remove_line_filter
>>>>>>> 0cb8d5b2
):
    """Read data section into memory.

    Arguments:
        file_obj: file-like object open for reading at the beginning of the section
        line_nos (tuple): the first and last line no of the section to read
        regexp_subs (list): each item should be a tuple of the pattern and
            substitution string for a call to re.sub() on each line of the
            data section. See defaults.py READ_SUBS and NULL_SUBS for examples.
        value_null_subs (list): list of numerical values to be replaced by
            numpy.nan values.
        ignore_comments (str): lines beginning with this character will be ignored
        n_columns (int): expected number of columns
        dtypes (list, "auto", False): list of expected data types for each column,
            (each data type can be specified as e.g. `int`,
            `float`, `str`, `datetime`). If you specify 'auto', then this function
            will attempt to convert each column to a float and if that fails,
            the column will be returned as a string. If you specify False, no
            conversion of data types will be attempt at all.

    Returns: generator which yields the data as a 1D ndarray for each column at a time.

    """
<<<<<<< HEAD
    logger.debug(
        "Attempting to read {} columns between lines {}".format(n_columns, line_nos)
    )
=======
    logger.debug("Parsing data section with normal reader")
    remove_line_filter = convert_remove_line_filter(remove_line_filter)
>>>>>>> 0cb8d5b2

    title = file_obj.readline()

    def items(f, start_line_no, end_line_no):
        line_no = start_line_no
        for line in f:
            line_no += 1
            logger.debug(
                "Line {}: reading data '{}'".format(
                    line_no + 1, line.strip("\n").strip()
                )
            )
            if line.strip().startswith(ignore_comments):
                continue
            else:
                for pattern, sub_str in regexp_subs:
                    line = re.sub(pattern, sub_str, line)
                line = line.replace(chr(26), "")
                for item in split_on_whitespace(line):
                    try:
                        yield np.float64(item)
                    except ValueError:
                        yield item
                if line_no == end_line_no:
                    break

    logger.debug("Reading complete data section...")
    array = np.array(
        [i for i in items(file_obj, start_line_no=line_nos[0], end_line_no=line_nos[1])]
    )
    for value in value_null_subs:
        array[array == value] = np.nan

    logger.debug("Read {} items in data section".format(len(array)))

    # Cater for situations where the data section is empty.
    if len(array) == 0:
        logger.warning("Data section is empty therefore setting n_columns to zero")
        n_columns = 0

    # Re-shape the 1D array to a 2D array.
    if n_columns > 0:
        logger.debug("Attempt re-shape to {} columns".format(n_columns))
        try:
            array = np.reshape(array, (-1, n_columns))
        except ValueError as exception:
            error_message = "Cannot reshape ~A data size {0} into {1} columns".format(
                array.shape, n_columns
            )
            if sys.version_info.major < 3:
                exception.message = error_message
                raise exception
            else:
                raise ValueError(error_message).with_traceback(exception.__traceback__)

    # Identify how many columns have actually been found.
    if len(array.shape) < 2:
        arr_n_cols = 0
    else:
        arr_n_cols = array.shape[1]

    # Identify what the appropriate data types should be for each column based on the first
    # row of the data.
    if dtypes == "auto":
        if len(array) > 0:
            dtypes = identify_dtypes_from_data(array[0, :])
        else:
            dtypes = []
    elif dtypes is False:
        dtypes = [str for n in range(arr_n_cols)]

    # Iterate over each column, convert to the appropriate dtype (if possible)
    # and then yield the data column.
    for col_idx in range(arr_n_cols):
        curve_arr = array[:, col_idx]
        curve_dtype = dtypes[col_idx]
        try:
            curve_arr = curve_arr.astype(curve_dtype, copy=False)
        except ValueError:
            logger.warning(
                "Could not convert curve #{} to {}".format(col_idx, curve_dtype)
            )
        else:
            logger.debug(
                "Converted curve {} to {} ({})".format(col_idx, curve_dtype, curve_arr)
            )
        yield curve_arr


def identify_dtypes_from_data(row):
    """Identify which columns should be 'str' and which 'float'.

    Args:
        row (1D ndarray): first row of data section

    Returns: list of [float, float, str, ...] etc

    """
    logger.debug("Creating auto dtype spec from first line of data array")
    dtypes_list = []
    for i, value in enumerate(row):
        try:
            value_converted = float(value)
        except:
            dtypes_list.append(str)
        else:
            dtypes_list.append(float)
        logger.debug(
            "Column {}: value {} -> dtype {}".format(i, value, dtypes_list[-1])
        )
    return dtypes_list


def read_data_section_iterative_numpy_engine(file_obj, line_nos):
    """Read data section into memory.

    Arguments:
        file_obj: file-like object open for reading at the beginning of the section
        line_nos (tuple): the first and last line no of the section to read


    Returns:
        A numpy ndarray.
    """

    first_line = line_nos[0] + 1
    last_line = line_nos[1]
    max_rows = last_line - first_line

    file_obj.seek(0)

    array = np.genfromtxt(
        file_obj, skip_header=first_line, max_rows=max_rows, names=None
    )
    return array


def get_substitutions(read_policy, null_policy):
    """Parse read and null policy definitions into a list of regexp and value
    substitutions.

    Arguments:
        read_policy (str, list, or substitution): either (1) a string defined in
            defaults.READ_POLICIES; (2) a list of substitutions as defined by
            the keys of defaults.READ_SUBS; or (3) a list of actual substitutions
            similar to the values of defaults.READ_SUBS. You can mix (2) and (3)
            together if you want.
        null_policy (str, list, or sub): as for read_policy but for
            defaults.NULL_POLICIES and defaults.NULL_SUBS

    Returns:
        regexp_subs, value_null_subs, version_NULL - two lists and a bool.
        The first list is pairs of regexp patterns and substrs, and the second
        list is just a list of floats or integers. The bool is whether or not
        'NULL' was located as a substitution.

    """
    regexp_subs = []
    numerical_subs = []
    version_NULL = False

    for policy_typ, policy, policy_subs, subs in (
        ("read", read_policy, defaults.READ_POLICIES, defaults.READ_SUBS),
        ("null", null_policy, defaults.NULL_POLICIES, defaults.NULL_SUBS),
    ):
        try:
            is_policy = policy in policy_subs
        except TypeError:
            is_policy = False
        if is_policy:
            logger.debug('using {} policy of "{}"'.format(policy_typ, policy))
            all_subs = []
            for sub in policy_subs[policy]:
                logger.debug("adding substitution {}".format(sub))
                if sub in subs:
                    all_subs += subs[sub]
                if sub == "NULL":
                    logger.debug("located substitution for LAS.version.NULL as True")
                    version_NULL = True
        else:
            all_subs = []
            for item in policy:
                if item in subs:
                    all_subs += subs[item]
                    if item == "NULL":
                        logger.debug(
                            "located substitution for LAS.version.NULL as True"
                        )
                        version_NULL = True
                else:
                    all_subs.append(item)
        for item in all_subs:
            try:
                iter(item)
            except TypeError:
                logger.debug("added numerical substitution: {}".format(item))
                numerical_subs.append(item)
            else:
                logger.debug(
                    'added regexp substitution: pattern={} substr="{}"'.format(
                        item[0], item[1]
                    )
                )
                regexp_subs.append(item)
    numerical_subs = [n for n in numerical_subs if not n is None]

    return regexp_subs, numerical_subs, version_NULL


def parse_header_items_section(
    file_obj,
    line_nos,
    version,
    ignore_header_errors=False,
    mnemonic_case="preserve",
    ignore_comments=("#",),
):
    """Parse a header section dict into a SectionItems containing HeaderItems.

    Arguments:
        file_obj: file-like object open for reading at the beginning of the section
        line_nos (tuple): the first and last line no of the section to read
        version (float): either 1.2 or 2.0

    Keyword Arguments:
        ignore_header_errors (bool): if True, issue HeaderItem parse errors
            as :func:`logging.warning` calls instead of a
            :exc:`lasio.exceptions.LASHeaderError` exception.
        mnemonic_case (str): 'preserve': keep the case of HeaderItem mnemonics
                             'upper': convert all HeaderItem mnemonics to uppercase
                             'lower': convert all HeaderItem mnemonics to lowercase
        ignore_comments (False, True, or list): ignore lines starting with these
            characters; by default True as '#'.

    Returns:
        :class:`lasio.SectionItems`

    """
    line_no = line_nos[0]
    title = file_obj.readline()
    title = title.strip("\n").strip()
    logger.debug("Line {}: Section title parsed as '{}'".format(line_no + 1, title))

    parser = SectionParser(title, version=version)

    section = SectionItems()
    assert mnemonic_case in ("upper", "lower", "preserve")
    if not mnemonic_case == "preserve":
        section.mnemonic_transforms = True

    for i, line in enumerate(file_obj):
        line_no = line_no + 1
        line = line.strip("\n").strip()
        if not line:
            logger.debug("Line {}: empty, ignoring".format(line_no + 1))
        elif line[0] in ignore_comments:
            logger.debug(
                "Line {}: treating as a comment and ignoring: '{}'".format(
                    line_no + 1, line
                )
            )
        else:
            # We have arrived at a new section so break and return the previous
            # section's object.
            if line.startswith("~"):
                break
            try:
                values = read_line(line, section_name=parser.section_name2)
            except:
                message = 'Line {} (section {}): "{}"'.format(line_no + 1, title, line)
                if ignore_header_errors:
                    logger.warning(message)
                else:
                    raise exceptions.LASHeaderError(message)
            else:
                if mnemonic_case == "upper":
                    values["name"] = values["name"].upper()
                elif mnemonic_case == "lower":
                    values["name"] = values["name"].lower()
                item = parser(**values)
                logger.debug("Line {}: parsed as {}".format(line_no + 1, item))
                section.append(item)
        if line_no == line_nos[1]:
            break

    return section


class SectionParser(object):

    """Parse lines from header sections.

    Arguments:
        title (str): title line of section. Used to understand different
            order formatting across the special sections ~C, ~P, ~W, and ~V,
            depending on version 1.2 or 2.0.

    Keyword Arguments:
        version (float): version to parse according to. Default is 1.2.

    """

    def __init__(self, title, version=1.2):
        las3_section_indicators = ["_DATA", "_PARAMETER", "_DEFINITION"]

        is_like_las3_section = any(
            [section_str in title.upper() for section_str in las3_section_indicators]
        )

        # On the first call to SectionParser ~Version hasn't been parsed.  So
        # the version number will report the default. Although the ~Version
        # section is supposed to be the first section, there can be las files
        # in the wild that don't have the ~Version or doesn't have it first. In
        # those cases a Las3 file would end up parsed as a Las2 file or
        # partially parsed as a Las2 file.
        if version == 3.0 and is_like_las3_section:
            self.func = self.metadata
            self.section_name2 = title
            self.default_order = "value:descr"
            self.orders = {}
        elif title.upper().startswith("~C"):
            self.func = self.curves
            self.section_name2 = "Curves"
        elif title.upper().startswith("~P"):
            self.func = self.params
            self.section_name2 = "Parameter"
        elif title.upper().startswith("~W"):
            self.func = self.metadata
            self.section_name2 = "Well"
        elif title.upper().startswith("~V"):
            self.func = self.metadata
            self.section_name2 = "Version"
        else:
            logger.info("Unknown section name {}".format(title.upper()))
            self.func = self.metadata
            self.section_name2 = title
            self.default_order = "value:descr"
            self.orders = {}

        self.version = version
        self.section_name = title

        defs = defaults.ORDER_DEFINITIONS

        if self.section_name2 in defs[self.version]:
            section_orders = defs[self.version][self.section_name2]
            self.default_order = section_orders[0]  #
            self.orders = {}
            for order, mnemonics in section_orders[1:]:
                for mnemonic in mnemonics:
                    self.orders[mnemonic] = order

    def __call__(self, **keys):
        """Return the correct object for this type of section.

        Refer to :meth:`lasio.reader.SectionParser.metadata`,
        :meth:`lasio.reader.SectionParser.params`, and
        :meth:`lasio.reader.SectionParser.curves` for the methods actually
        used by this routine.

        Keyword arguments should be the key:value pairs returned by
        :func:`lasio.reader.read_header_line`.

        """
        item = self.func(**keys)
        return item

    def num(self, x, default=None):
        """Attempt to parse a number.

        Arguments:
            x (str, int, float): potential number
            default (int, float, None): fall-back option

        Returns:
            int, float, or **default** - from most to least preferred types.

        """
        if default is None:
            default = x

        # in case it is a string.
        try:
            pattern, sub = defaults.READ_SUBS["comma-decimal-mark"][0]
            x = re.sub(pattern, sub, x)
        except:
            pass

        try:
            return np.int(x)
        except:
            try:
                x = np.float(x)
            except:
                return default
        if np.isfinite(x):
            return x
        else:
            return default

    def strip_brackets(self, x):
        x = x.strip()
        if len(x) >= 2:
            if (x[0] == "[" and x[-1] == "]") or (x[0] == "(" and x[-1] == ")"):
                return x[1:-1]
        return x

    def metadata(self, **keys):
        """Return HeaderItem correctly formatted according to the order
        prescribed for LAS v 1.2 or 2.0 for the ~W section.

        Keyword arguments should be the key:value pairs returned by
        :func:`lasio.reader.read_header_line`.

        """
        # number_strings: fields that shouldn't be converted to numbers
        number_strings = ["API", "UWI"]

        key_order = self.orders.get(keys["name"], self.default_order)

        value = ""
        descr = ""

        if key_order == "value:descr":
            value = keys["value"]
            descr = keys["descr"]
        elif key_order == "descr:value":
            value = keys["descr"]
            descr = keys["value"]

        if keys["name"].upper() not in number_strings:
            value = self.num(value)

        item = HeaderItem(
            keys["name"],  # mnemonic
            self.strip_brackets(keys["unit"]),  # unit
            value,  # value
            descr,  # descr
        )
        return item

    def curves(self, **keys):
        """Return CurveItem.

        Keyword arguments should be the key:value pairs returned by
        :func:`lasio.reader.read_header_line`.

        """
        item = CurveItem(
            keys["name"],  # mnemonic
            self.strip_brackets(keys["unit"]),  # unit
            keys["value"],  # value
            keys["descr"],  # descr
        )
        return item

    def params(self, **keys):
        """Return HeaderItem for ~P section (the same between 1.2 and 2.0 specs)

        Keyword arguments should be the key:value pairs returned by
        :func:`lasio.reader.read_header_line`.

        """
        return HeaderItem(
            keys["name"],  # mnemonic
            self.strip_brackets(keys["unit"]),  # unit
            self.num(keys["value"]),  # value
            keys["descr"],  # descr
        )


def read_line(*args, **kwargs):
    """Retained for backwards-compatibility.

    See :func:`lasio.reader.read_header_line`.

    """
    return read_header_line(*args, **kwargs)


def read_header_line(line, pattern=None, section_name=None):
    """Read a line from a LAS header section.

    The line is parsed with a regular expression -- see LAS file specs for
    more details, but it should basically be in the format::

        name.unit       value : descr

    Arguments:
        line (str): line from a LAS header section
        section_name (str): Name of the section the 'line' is from. The default
        value is None.


    Returns:
        A dictionary with keys 'name', 'unit', 'value', and 'descr', each
        containing a string as value.

    """
    d = {"name": "", "unit": "", "value": "", "descr": ""}

    # Set defaults for local variables.
    patterns = []
    m = None

    if pattern is None:
        patterns = configure_metadata_patterns(line, section_name)
    else:  # pattern was passed in on function call
        patterns.append(pattern)

    for pattern in patterns:
        # Attempt to parse the section line's name(mnemonic), unit, value and
        # descr fields with the given pattern.
        m = re.match(pattern, line)
        if m is not None:
            break

    mdict = m.groupdict()
    for key, value in mdict.items():
        d[key] = value.strip()
        if key == "unit":
            if d[key].endswith("."):
                d[key] = d[key].strip(".")  # see issue #36
    return d


def configure_metadata_patterns(line, section_name):
    """Configure regular-expression patterns to parse section meta-data lines.

    Arguments:
        line (str): line from LAS header section
        section_name (str): Name of the section the 'line' is from.

    Returns:
        An array of regular-expression strings (patterns).
    """

    # Default return value
    patterns = []

    # Default regular expressions for name, value and desc fields
    name_re = r"\.?(?P<name>[^.]*)\."
    value_re = r"(?P<value>.*):"
    desc_re = r"(?P<descr>.*)"

    # Default regular expression for unit field. Note that we
    # attempt to match "1000 psi" as a special case which allows
    # a single whitespace character, in contradiction to the LAS specification
    # See GitHub issue #363 for details.
    unit_re = r"(?P<unit>([0-9]+\s)?[^\s]*)"

    # Alternate regular expressions for special cases
    value_without_colon_delimiter_re = r"(?P<value>[^:]*)"
    value_with_time_colon_re = (
        r"(?P<value>.*?)(?:(?<!( [0-2][0-3]| hh| HH)):(?!([0-5][0-9]|mm|MM)))"
    )
    name_with_dots_re = r"\.?(?P<name>[^.].*[.])\."
    no_desc_re = ""

    # Configure special cases
    # 1. missing colon delimiter and description field
    # 2. double_dots '..' caused by mnemonic abbreviation (with period)
    #    next to the dot delimiter.
    if not ":" in line:
        # If there isn't a colon delimiter then there isn't
        # a description field either.
        value_re = value_without_colon_delimiter_re
        desc_re = no_desc_re

        if ".." in line and section_name == "Curves":
            name_re = name_with_dots_re
    else:
        if re.search(r"[^ ]\.\.", line) and section_name == "Curves":
            double_dot = line.find("..")
            desc_colon = line.rfind(":")

            # Check that a double_dot is not in the
            # description string.
            if double_dot < desc_colon:
                name_re = name_with_dots_re

    if section_name == "Parameter":
        # Search for a value entry with a time-value first.
        pattern = name_re + unit_re + value_with_time_colon_re + desc_re
        patterns.append(pattern)

    # Add the regular pattern for all section_names
    # for the Parameter section this will run after time-value pattern
    pattern = name_re + unit_re + value_re + desc_re
    patterns.append(pattern)

    return patterns<|MERGE_RESOLUTION|>--- conflicted
+++ resolved
@@ -369,13 +369,8 @@
         return item_counts[0]
 
 
-<<<<<<< HEAD
 def read_data_section_iterative(
     file_obj, line_nos, regexp_subs, value_null_subs, ignore_comments, n_columns, dtypes
-=======
-def read_data_section_iterative_normal_engine(
-    file_obj, line_nos, regexp_subs, value_null_subs, remove_line_filter
->>>>>>> 0cb8d5b2
 ):
     """Read data section into memory.
 
@@ -399,14 +394,9 @@
     Returns: generator which yields the data as a 1D ndarray for each column at a time.
 
     """
-<<<<<<< HEAD
     logger.debug(
         "Attempting to read {} columns between lines {}".format(n_columns, line_nos)
     )
-=======
-    logger.debug("Parsing data section with normal reader")
-    remove_line_filter = convert_remove_line_filter(remove_line_filter)
->>>>>>> 0cb8d5b2
 
     title = file_obj.readline()
 
