--- conflicted
+++ resolved
@@ -309,12 +309,9 @@
                     data = read_data_section_iterative(
                         file_obj, regexp_subs, value_null_subs
                     )
-<<<<<<< HEAD
                     data_section_read = True
-=======
                 except KeyboardInterrupt:
                     raise
->>>>>>> c0abaffc
                 except:
                     raise exceptions.LASDataError(
                         traceback.format_exc()[:-1]
