from __future__ import print_function

try:  # will work in Python 3
    from collections.abc import Sequence
except ImportError:  # Support Python 2.7
    from collections import Sequence

import csv
import json
import logging
import re
import sys
import traceback

# get basestring in py3

try:
    unicode = unicode
except NameError:
    # 'unicode' is undefined, must be Python 3
    unicode = str
    basestring = (str, bytes)
else:
    # 'unicode' exists, must be Python 2
    bytes = str
    basestring = basestring

# Required third-party packages available on PyPi:

import numpy as np

# internal lasio imports

from . import exceptions
from .las_items import HeaderItem, CurveItem, SectionItems, OrderedDict
from . import defaults
from . import reader
from . import writer

logger = logging.getLogger(__name__)


class LASFile(object):

    """LAS file object.

    Keyword Arguments:
        file_ref (file-like object, str): either a filename, an open file
            object, or a string containing the contents of a file.

    See these routines for additional keyword arguments you can use when
    reading in a LAS file:

    * :func:`lasio.reader.open_with_codecs` - manage issues relate to character
      encodings
    * :meth:`lasio.LASFile.read` - control how NULL values and errors are
      handled during parsing

    Attributes:
        encoding (str or None): the character encoding used when reading the
            file in from disk

    """

    def __init__(self, file_ref=None, **read_kwargs):
        super(LASFile, self).__init__()
        self._text = ""
        self.index_unit = None
        self.index_initial = None
        default_items = defaults.get_default_items()
        self.sections = {
            "Version": default_items["Version"],
            "Well": default_items["Well"],
            "Curves": default_items["Curves"],
            "Parameter": default_items["Parameter"],
            "Other": str(default_items["Other"]),
        }

        if not (file_ref is None):
            self.read(file_ref, **read_kwargs)

    def read(
        self,
        file_ref,
        ignore_header_errors=False,
        ignore_comments=("#",),
        ignore_data_comments="#",
        mnemonic_case="upper",
        ignore_data=False,
        engine="numpy",
        use_normal_engine_for_wrapped=True,
        pandas_engine_error="retry",
        pandas_engine_wrapped_error=True,
        read_policy="default",
        null_policy="strict",
        index_unit=None,
        dtypes="auto",
        **kwargs
    ):
        """Read a LAS file.

        Arguments:
            file_ref (file-like object, str): either a filename, an open file
                object, or a string containing the contents of a file.

        Keyword Arguments:
            ignore_header_errors (bool): ignore LASHeaderErrors (False by
                default)
            ignore_comments (sequence/str): ignore lines beginning with these
                characters e.g. ``("#", '"')`` in header sections.
            ignore_data_comments (str): ignore lines beginning with this
                character in data sections only.
            mnemonic_case (str): 'preserve': keep the case of HeaderItem mnemonics
                                 'upper': convert all HeaderItem mnemonics to uppercase
                                 'lower': convert all HeaderItem mnemonics to lowercase
            ignore_data (bool): if True, do not read in any of the actual data,
                just the header metadata. False by default.
            engine (str): "normal": parse data section with normal Python reader
                (quite slow); "numpy": parse data section with `numpy.genfromtxt` (fast).
                By default the engine is "numpy".
            use_normal_engine_for_wrapped (bool): if header metadata indicates that
                the file is wrapped, always use the 'normal' engine. Default is True.
                The only reason you should use False is if speed is a very high priority
                and you had files with metadata that incorrectly indicates they are
                wrapped.
            read_policy (): TODO
            null_policy (str or list): see
                http://lasio.readthedocs.io/en/latest/data-section.html#handling-invalid-data-indicators-automatically
<<<<<<< HEAD
            remove_data_line_filter (str, func): string or function for removing/ignoring lines
                in the data section e.g. a function which accepts a string (a line from the
                data section) and returns either True (do not parse the line) or False
                (parse the line). If this argument is a string it will instead be converted
                to a function which rejects all lines starting with that value e.g. ``"#"``
                will be converted to ``lambda line: line.strip().startswith("#")``
            index_unit (str): Optionally force-set the index curve's unit to "m" or "ft"
=======
            index_unit (str): Optionally force-set the index curve's unit to "m" or "ft"
            dtypes ("auto", dict or list): specify the data types for each curve in the
                ~ASCII data section. If "auto", each curve will be converted to floats if
                possible and remain as str if not. If a dict you can specify only the
                curve mnemonics you want to convert as a key. If a list, please specify
                data types for each curve in order. Note that the conversion currently
                only occurs via numpy.ndarray.astype() and therefore only a few simple
                casts will work e.g. `int`, `float`, `str`.
>>>>>>> b8b5bcbe

        See :func:`lasio.reader.open_with_codecs` for additional keyword
        arguments which help to manage issues relate to character encodings.

        """

        logger.debug("Reading {}...".format(str(file_ref)))

<<<<<<< HEAD
        # Options specific to the numpy reader.
        if engine == "numpy":
            if isinstance(remove_data_line_filter, str):
                remove_startswith = remove_data_line_filter
                logger.debug(
                    "Setting remove_startswith = '{}' for numpy engine".format(remove_startswith)
                )
            else:
                logger.debug(
                    "Not setting remove_startswith for numpy engine "
                    " (don't understand {}".format(remove_startswith)
                )
                remove_startswith = []

=======
        # Determine which lines to ignore:
        if ignore_comments is None:
            ignore_comments = []
        if isinstance(ignore_comments, str):
            ignore_comments = [ignore_comments]

        logger.debug("Ignore header lines beginning with {}".format(ignore_comments))
        logger.debug("Ignore data lines beginning with {}".format(ignore_data_comments))

        # Attempt to read file
>>>>>>> b8b5bcbe
        file_obj = ""
        try:
            file_obj, self.encoding = reader.open_file(file_ref, **kwargs)

            logger.debug(
                "Fetching substitutions for read_policy {} and null policy {}".format(
                    read_policy, null_policy
                )
            )
            regexp_subs, value_null_subs, version_NULL = reader.get_substitutions(
                read_policy, null_policy
            )

            provisional_version = 2.0
            provisional_wrapped = "YES"
            provisional_null = None

            section_positions = reader.find_sections_in_file(file_obj)
            logger.debug("Found {} sections".format(len(section_positions)))
            if len(section_positions) == 0:
                raise KeyError("No ~ sections found. Is this a LAS file?")

            data_section_indices = []
            # This is a transitional data_section_indicies till the las30 data
            # reading can handle 1.2 and 2.0 data, then it will be merged back
            # into data_section_indices
            las3_data_section_indices = []

            las3_section_indicators = ["_DATA", "_PARAMETER", "_DEFINITION"]

            for i, (k, first_line, last_line, section_title) in enumerate(
                section_positions
            ):
                section_type = reader.determine_section_type(section_title)
                logger.debug(
                    "Parsing {typ} section at lines {first_line}-{last_line} ({k} bytes) {title}".format(
                        typ=section_type,
                        title=section_title,
                        first_line=first_line + 1,
                        last_line=last_line + 1,
                        k=k,
                    )
                )

                # Read traditional LAS header item section
                if section_type == "Header items":
                    file_obj.seek(k)
                    sct_items = reader.parse_header_items_section(
                        file_obj,
                        line_nos=(first_line, last_line),
                        version=provisional_version,
                        ignore_header_errors=ignore_header_errors,
                        mnemonic_case=mnemonic_case,
                        ignore_comments=ignore_comments,
                    )

                    # Update provisional statuses
                    if "VERS" in sct_items:
                        provisional_version = sct_items.VERS.value
                    if "WRAP" in sct_items:
                        provisional_wrapped = sct_items.WRAP.value
                    if "NULL" in sct_items:
                        provisional_null = sct_items.NULL.value

                    # las3 sections can contain _Data, _Parameter or _Definition
                    las3_section = any(
                        [
                            section_str in section_title[1:].upper()
                            for section_str in las3_section_indicators
                        ]
                    )

                    if provisional_version == 3.0 and las3_section:
                        self.sections[section_title[1:]] = sct_items
                    elif section_title[1] == "V":
                        self.sections["Version"] = sct_items
                    elif section_title[1] == "W":
                        self.sections["Well"] = sct_items
                    elif section_title[1] == "C":
                        self.sections["Curves"] = sct_items
                    elif section_title[1] == "P":
                        self.sections["Parameter"] = sct_items
                    else:
                        self.sections[section_title[1:]] = sct_items

                # Read free-text LAS header section
                elif section_type == "Header (other)":
                    file_obj.seek(k)
                    line_no = first_line
                    contents = []
                    for line in file_obj:
                        if line.startswith("~") and line_no == last_line:
                            break
                        if line.startswith("~"):
                            continue
                        line_no += 1
                        contents.append(line.strip("\n").strip())
                        if line_no == last_line:
                            break
                    sct_contents = "\n".join(contents)

                    if section_title[1] == "O":
                        self.sections["Other"] = sct_contents
                    else:
                        self.sections[section_title[1:]] = sct_contents

                elif section_type == "Data":
                    logger.debug("Storing reference and returning later...")
                    data_section_indices.append(i)

                # Initial stub for parsing las3 data. This is probably a
                # transitional section that will merge with 1.2/2.0 data
                # parsing once fully functional
                elif section_type == "Las3_Data":
                    logger.debug("Storing Las3_Data reference and returning later...")
                    las3_data_section_indices.append(i)

            if not ignore_data:

                # Check whether file is wrapped and if so, attempt to use the
                # normal engine.
                if provisional_wrapped == "YES":
                    if engine != "normal":
                        logger.warning("Only engine='normal' can read wrapped files")
                        if use_normal_engine_for_wrapped:
                            engine = "normal"

                # Check for the number of columns in each data section.
                for k, first_line, last_line, section_title in [
                    section_positions[i] for i in data_section_indices
                ]:
                    logger.debug("Reading data section {}".format(section_title))

                    file_obj.seek(k)
                    n_columns = reader.inspect_data_section(
                        file_obj,
                        (first_line, last_line),
                        regexp_subs,
                        ignore_comments=ignore_data_comments,
                    )

                    # How many curves should the reader attempt to find?
                    reader_n_columns = n_columns
                    if reader_n_columns == -1:
                        reader_n_columns = len(self.curves)

                    file_obj.seek(k)
<<<<<<< HEAD

                    # Read data section.
                    # Notes see 2d9e43c3 and e960998f for 'try' background

                    run_normal_engine = False

                    # Attempt to read the data section
                    if engine == "numpy":
                        try:
                            arr = reader.read_data_section_numpy_engine(
                                file_obj, (first_line, last_line), null_policy
                            )
                        except KeyboardInterrupt:
                            raise
                        except ValueError as err:
                            # If there is a ValueError, numpy-engine failed to read the data.
                            # So configure to re-try data-read with the normal-engine.
                            run_normal_engine = True
                            file_obj.seek(k)

                    elif engine == "normal":
                        run_normal_engine = True

                    if run_normal_engine:
                        try:
                            arr = reader.read_data_section_normal_engine(
                                file_obj,
                                (first_line, last_line),
                                regexp_subs,
                                value_null_subs,
                                remove_line_filter=remove_data_line_filter,
                            )
                        except KeyboardInterrupt:
                            raise
                        except:
                            raise exceptions.LASDataError(
                                traceback.format_exc()[:-1]
                                + " in data section beginning line {}".format(i + 1)
                            )

                    logger.debug("Read ndarray {arrshape}".format(arrshape=arr.shape))
=======
>>>>>>> b8b5bcbe

                    # Convert dtypes passed as dict into list for all columns
                    # defaulting to float for any not specified.
                    if isinstance(dtypes, dict):
                        dtypes = [dtypes.get(c.mnemonic, float) for c in self.curves]

                    # Notes see 2d9e43c3 and e960998f for 'try' background


                    # Attempt to read the data section
                    if engine == "numpy":
                        try:
                            curves_data_gen = reader.read_data_section_iterative_numpy_engine(
                                file_obj, (first_line, last_line)
                            )
                            # TODO: fix read_data_section_iterative_numpy_engine() so we don't need this.
                            curves_data_gen = curves_data_gen.T
                        except KeyboardInterrupt:
                            raise
                        except:
                            raise exceptions.LASDataError(
                                traceback.format_exc()[:-1]
                                + " in data section beginning line {}".format(i + 1)
                            )

                    if engine == "normal":
                        try:
                            curves_data_gen = reader.read_data_section_iterative_normal_engine(
                                file_obj,
                                (first_line, last_line),
                                regexp_subs,
                                value_null_subs,
                                ignore_comments=ignore_data_comments,
                                n_columns=reader_n_columns,
                                dtypes=dtypes,
                            )
                        except KeyboardInterrupt:
                            raise
                        except:
                            raise exceptions.LASDataError(
                                traceback.format_exc()[:-1]
                                + " in data section beginning line {}".format(i + 1)
                            )


                    # Assign data to curves.
                    curve_idx = 0
                    for curve_arr in curves_data_gen:

                        # Do not replace nulls in the index curve.
                        if version_NULL and curve_arr.dtype == float and curve_idx != 0:
                            logger.debug(
                                "Replacing {} with nan in {}-th curve".format(
                                    provisional_null, curve_idx
                                )
                            )
                            curve_arr[curve_arr == provisional_null] = np.nan

                        logger.debug(
                            "Assigning data {} to curve #{}".format(
                                curve_arr, curve_idx
                            )
                        )
                        if curve_idx < len(self.curves):
                            self.curves[curve_idx].data = curve_arr
                        else:
                            logger.debug("Creating new curve")
                            curve = CurveItem(mnemonic="", data=curve_arr)
                            self.curves.append(curve)
                        curve_idx += 1

        finally:
            if hasattr(file_obj, "close"):
                file_obj.close()

            # TODO: reimplement these warnings!!

            ###### logger.warning("No data section (regexp='~A') found")
            ###### logger.warning("No numerical data found inside ~A section")

        # Understand the depth/index unit.

        if "m" in str(index_unit):
            index_unit = "m"

        if index_unit:
            self.index_unit = index_unit
        else:
            check_units_on = []
            for mnemonic in ("STRT", "STOP", "STEP"):
                if mnemonic in self.well:
                    check_units_on.append(self.well[mnemonic])
            if len(self.curves) > 0:
                check_units_on.append(self.curves[0])
            matches = []
            for index_unit, possibilities in defaults.DEPTH_UNITS.items():
                for check_unit in check_units_on:
                    if any([check_unit.unit == p for p in possibilities]) or any(
                        [check_unit.unit.upper() == p for p in possibilities]
                    ):
                        matches.append(index_unit)
            matches = set(matches)
            if len(matches) == 1:
                self.index_unit = tuple(matches)[0]
            elif len(matches) == 0:
                self.index_unit = None
            else:
                logger.warning("Conflicting index units found: {}".format(matches))
                self.index_unit = None

        if len(self.curves) > 0:
            self.index_initial = self.index.copy()

    def update_start_stop_step(self, STRT=None, STOP=None, STEP=None, fmt="%.5f"):
<<<<<<< HEAD
        """Configure or Change STRT, STOP, and STEP values"""
        if STRT is None:
            STRT = self.index[0]
        if STOP is None:
            STOP = self.index[-1]
        if STEP is None:
            # prevents an error being thrown in the case of only a single sample being written
            if STOP != STRT:
                raw_step = self.index[1] - self.index[0]
                STEP = fmt % raw_step
=======
        """Configure or change STRT, STOP, and STEP values on the LASFile object.

        Keyword Arguments:
            STRT, STOP, STEP (str, int, float): value to set on the relevant
                header item in the ~Well section - can be any
                data type.
            fmt (str): Python format string for formatting the STRT/STOP/STEP
                value in the situation where any of those keyword arguments
                are None

        If STRT/STOP/STEP are not passed to this method, they will be automatically
        calculated from the index curve.

        """

        # If we are getting STRT and STOP from the data then format them to a
        # standard precision.
        # If they are passed in with values, don't format them because we
        # assume they are at the user's expected precision.

        # If the 'try' fails because self.index doesn't exist or is empty
        # then use the default or parameter values for STRT, STOP, and STEP.
        try:
            if STRT is None:
                STRT = fmt % self.index[0]
            if STOP is None:
                STOP = fmt % self.index[-1]
            if STEP is None:
                # prevents an error being thrown in the case of only a single sample being written
                if STOP != STRT:
                    raw_step = self.index[1] - self.index[0]
                    STEP = fmt % raw_step
        except IndexError:
            pass
>>>>>>> b8b5bcbe

        self.well["STRT"].value = STRT
        self.well["STOP"].value = STOP
        self.well["STEP"].value = STEP

    def update_units_from_index_curve(self):
        """Align STRT/STOP/STEP header item units with the index curve's units."""
        # Check units
        if self.curves and self.curves[0].unit:
            unit = self.curves[0].unit
        else:
            unit = self.well["STRT"].unit
        self.well["STRT"].unit = unit
        self.well["STOP"].unit = unit
        self.well["STEP"].unit = unit
        # Check that curves exists to avoid throwing an expection.
        # to write to an non-existant object.
        if self.curves:
            self.curves[0].unit = unit

    def write(self, file_ref, **kwargs):
        """Write LAS file to disk.

        Arguments:
            file_ref (open file-like object or str): a file-like object opening
                for writing, or a filename.

        All ``**kwargs`` are passed to :func:`lasio.writer.write` -- please
        check the docstring of that function for more keyword arguments you can
        use here!

        Examples:

            >>> import lasio
            >>> las = lasio.read("tests/examples/sample.las")
            >>> with open('test_output.las', mode='w') as f:
            ...     las.write(f, version=2.0)   # <-- this method

        """
        opened_file = False
        if isinstance(file_ref, basestring) and not hasattr(file_ref, "write"):
            opened_file = True
            file_ref = open(file_ref, "w")
        writer.write(self, file_ref, **kwargs)
        if opened_file:
            file_ref.close()

    def to_excel(self, filename):
        """Export LAS file to a Microsoft Excel workbook.

        This function will raise an :exc:`ImportError` if ``openpyxl`` is not
        installed.

        Arguments:
            filename (str)

        """
        from . import excel

        converter = excel.ExcelConverter(self)
        converter.write(filename)

    def to_csv(self, file_ref, mnemonics=True, units=True, units_loc="line", **kwargs):
        """Export to a CSV file.

        Arguments:
            file_ref (open file-like object or str): a file-like object opening
                for writing, or a filename.

        Keyword Arguments:
            mnemonics (list, True, False): write mnemonics as a header line at the
                start. If list, use the supplied items as mnemonics. If True,
                use the curve mnemonics.
            units (list, True, False): as for mnemonics.
            units_loc (str or None): either 'line', '[]' or '()'. 'line' will put
                units on the line following the mnemonics (good for WellCAD).
                '[]' and '()' will put the units in either brackets or
                parentheses following the mnemonics, on the single header line
                (better for Excel)
            **kwargs: passed to :class:`csv.writer`. Note that if
                ``lineterminator`` is **not** specified here, then it will be
                sent to :class:`csv.writer` as ``lineterminator='\\n'``.

        """
        opened_file = False
        if isinstance(file_ref, basestring) and not hasattr(file_ref, "write"):
            opened_file = True
            file_ref = open(file_ref, "w")

        if not "lineterminator" in kwargs:
            kwargs["lineterminator"] = "\n"
        writer = csv.writer(file_ref, **kwargs)

        if mnemonics is True:
            mnemonics = [c.original_mnemonic for c in self.curves]
        if units is True:
            units = [c.unit for c in self.curves]

        if mnemonics:
            if units_loc in ("()", "[]") and units:
                mnemonics = [
                    m + " " + units_loc[0] + u + units_loc[1]
                    for m, u in zip(mnemonics, units)
                ]
            writer.writerow(mnemonics)
        if units:
            if units_loc == "line":
                writer.writerow(units)

        for i in range(self.data.shape[0]):
            writer.writerow(self.data[i, :])

        if opened_file:
            file_ref.close()

    def match_raw_section(self, pattern, re_func="match", flags=re.IGNORECASE):
        """Find raw section with a regular expression.

        Arguments:
            pattern (str): regular expression (you need to include the tilde)

        Keyword Arguments:
            re_func (str): either "match" or "search", see python ``re`` module.
            flags (int): flags for :func:`re.compile`

        Returns:
            dict

        Intended for internal use only.

        """
        for title in self.raw_sections.keys():
            title = title.strip()
            p = re.compile(pattern, flags=flags)
            if re_func == "match":
                re_func = re.match
            elif re_func == "search":
                re_func = re.search
            m = re_func(p, title)
            if m:
                return self.raw_sections[title]

    def get_curve(self, mnemonic):
        """Return CurveItem object.

        Arguments:
            mnemonic (str): the name of the curve

        Returns:
            :class:`lasio.CurveItem` (not just the data array)

        """
        for curve in self.curves:
            if curve.mnemonic == mnemonic:
                return curve

    def __getitem__(self, key):
        """Provide access to curve data.

        Arguments:
            key (str, int): either a curve mnemonic or the column index.

        Returns:
            1D :class:`numpy.ndarray` (the data for the curve)

        """
        # TODO: If I implement 2D arrays, need to check here for :1 :2 :3 etc.
        curve_mnemonics = [c.mnemonic for c in self.curves]
        if isinstance(key, int):
            return self.curves[key].data
        elif key in curve_mnemonics:
            return self.curves[key].data
        else:
            raise KeyError("{} not found in curves ({})".format(key, curve_mnemonics))

    def __setitem__(self, key, value):
        """Append a curve.

        Arguments:
            key (str): the curve mnemonic
            value (1D data or CurveItem): either the curve data, or a CurveItem

        See :meth:`lasio.LASFile.append_curve_item` or
        :meth:`lasio.LASFile.append_curve` for more details.

        """
        if isinstance(value, CurveItem):
            if key != value.mnemonic:
                raise KeyError(
                    "key {} does not match value.mnemonic {}".format(
                        key, value.mnemonic
                    )
                )
            self.append_curve_item(value)
        else:
            # Assume value is an ndarray
            self.append_curve(key, value)

    def keys(self):
        """Return curve mnemonics."""
        return [c.mnemonic for c in self.curves]

    def values(self):
        """Return data for each curve."""
        return [c.data for c in self.curves]

    def items(self):
        """Return mnemonics and data for all curves."""
        return [(c.mnemonic, c.data) for c in self.curves]

    def iterkeys(self):
        return iter(list(self.keys()))

    def itervalues(self):
        return iter(list(self.values()))

    def iteritems(self):
        return iter(list(self.items()))

    @property
    def version(self):
        """Header information from the Version (~V) section.

        Returns:
            :class:`lasio.SectionItems` object.

        """
        return self.sections["Version"]

    @version.setter
    def version(self, section):
        self.sections["Version"] = section

    @property
    def well(self):
        """Header information from the Well (~W) section.

        Returns:
            :class:`lasio.SectionItems` object.

        """
        return self.sections["Well"]

    @well.setter
    def well(self, section):
        self.sections["Well"] = section

    @property
    def curves(self):
        """Curve information and data from the Curves (~C) and data section..

        Returns:
            :class:`lasio.SectionItems` object.

        """
        return self.sections["Curves"]

    @curves.setter
    def curves(self, section):
        self.sections["Curves"] = section

    @property
    def curvesdict(self):
        """Curve information and data from the Curves (~C) and data section..

        Returns:
            dict

        """
        d = {}
        for curve in self.curves:
            d[curve["mnemonic"]] = curve
        return d

    @property
    def params(self):
        """Header information from the Parameter (~P) section.

        Returns:
            :class:`lasio.SectionItems` object.

        """
        return self.sections["Parameter"]

    @params.setter
    def params(self, section):
        self.sections["Parameter"] = section

    @property
    def other(self):
        """Header information from the Other (~O) section.

        Returns:
            str

        """
        return self.sections["Other"]

    @other.setter
    def other(self, section):
        self.sections["Other"] = section

    @property
    def header(self):
        """All header information

        Returns:
            dict

        """
        return self.sections

    def df(self):
        """Return data as a :class:`pandas.DataFrame` structure.

        The first Curve of the LASFile object is used as the pandas
        DataFrame's index.

        """
        import pandas as pd
        from pandas.api.types import is_object_dtype

        df = pd.DataFrame(self.data, columns=[c.mnemonic for c in self.curves])
        for column in df.columns:
            if is_object_dtype(df[column].dtype):
                try:
                    df[column] = df[column].astype(np.float64)
                except ValueError:
                    pass
        if len(self.curves) > 0:
            df = df.set_index(self.curves[0].mnemonic)
        return df

    @property
    def data(self):
        return np.vstack([c.data for c in self.curves]).T

    @data.setter
    def data(self, value):
        return self.set_data(value)

    def set_data(self, array_like, names=None, truncate=False):
        """Set the data for the LAS; actually sets data on individual curves.

        Arguments:
            array_like (array_like or :class:`pandas.DataFrame`): 2-D data array

        Keyword Arguments:
            names (list, optional): used to replace the names of the existing
                :class:`lasio.CurveItem` objects.
            truncate (bool): remove any columns which are not included in the
                Curves (~C) section.

        Note: you can pass a :class:`pandas.DataFrame` to this method.

        """
        try:
            import pandas as pd
        except ImportError:
            pass
        else:
            if isinstance(array_like, pd.DataFrame):
                return self.set_data_from_df(
                    array_like, **dict(names=names, truncate=False)
                )
        data = np.asarray(array_like)

        # Truncate data array if necessary.
        if truncate:
            data = data[:, len(self.curves)]

        # Extend curves list if necessary.
        while data.size > 0 and (data.shape[1] > len(self.curves)):
            self.curves.append(CurveItem(""))

        if not names:
            names = [c.original_mnemonic for c in self.curves]
        else:
            # Extend names list if necessary.
            while len(self.curves) > len(names):
                names.append("")
        logger.debug("set_data. names to use: {}".format(names))

        if data.size > 0:
            for i, curve in enumerate(self.curves):
                curve.mnemonic = names[i]
                curve.data = data[:, i]

        self.curves.assign_duplicate_suffixes()

    def set_data_from_df(self, df, **kwargs):
        """Set the LAS file data from a :class:`pandas.DataFrame`.

        Arguments:
            df (pandas.DataFrame): curve mnemonics are the column names.
                The depth column for the curves must be the index of the
                DataFrame.

        Keyword arguments are passed to :meth:`lasio.LASFile.set_data`.

        """
        df_values = np.vstack([df.index.values, df.values.T]).T
        if (not "names" in kwargs) or (not kwargs["names"]):
            kwargs["names"] = [df.index.name] + [
                str(name) for name in df.columns.values
            ]
        self.set_data(df_values, **kwargs)

    def stack_curves(self, mnemonic, sort_curves=True):
        """Stack multi-channel curve data to a numpy 2D ndarray. Provide a
        stub name (prefix shared by all curves that will be stacked) or a
        list of curve mnemonic strings.

        Keyword Arguments:
            mnemonic (str or list): Supply the first several characters of
                the channel set to be stacked. Alternatively, supply a list
                of the curve names (mnemonics strings) to be stacked.
            sort_curves (bool): Natural sort curves based on mnemonic prior
                to stacking.

        Returns:
            2-D numpy array
        """
        if isinstance(mnemonic, np.ndarray):
            mnemonic = list(mnemonic)

        if (not mnemonic) or (not all([i for i in mnemonic])):
            raise ValueError("`mnemonic` must not contain empty element")

        keys = self.curves.keys()
        if isinstance(mnemonic, str):
            channels = [i for i in keys if i.startswith(mnemonic)] or [mnemonic]
        elif isinstance(mnemonic, Sequence):
            channels = list(mnemonic)
        else:
            raise TypeError("`mnemonic` argument must be string or sequence")
        print(channels)

        if not set(keys).issuperset(set(channels)):
            missing = ", ".join(set(channels).difference(set(keys)))
            raise KeyError("{} not found in LAS curves.".format(missing))

        if sort_curves:
            nat_sort = lambda x: [
                int(i) if i.isdigit() else i for i in re.split(r"(\d+)", x)
            ]
            channels.sort(key=nat_sort)

        indices = [keys.index(i) for i in channels]
        return self.data[:, indices]

    @property
    def index(self):
        """Return data from the first column of the LAS file data (depth/time)."""
        return self.curves[0].data

    @property
    def depth_m(self):
        """Return the index as metres."""
        if self._index_unit_contains("M"):
            return self.index
        elif self._index_unit_contains("F"):
            return self.index * 0.3048
        elif self._index_unit_contains(".1IN"):
            return (self.index / 120) * 0.3048
        else:
            raise exceptions.LASUnknownUnitError("Unit of depth index not known")

    @property
    def depth_ft(self):
        """Return the index as feet."""
        if self._index_unit_contains("M"):
            return self.index / 0.3048
        elif self._index_unit_contains("F"):
            return self.index
        elif self._index_unit_contains(".1IN"):
            return self.index / 120
        else:
            raise exceptions.LASUnknownUnitError("Unit of depth index not known")

    def _index_unit_contains(self, unit_code):
        """Check value of index_unit string, ignoring case

        Args:
            index unit code (string) e.g. 'M' or 'FT'
        """
        return self.index_unit and (unit_code.upper() in self.index_unit.upper())

    def add_curve_raw(self, mnemonic, data, unit="", descr="", value=""):
        """Deprecated. Use append_curve_item() or insert_curve_item() instead."""
        return self.append_curve_item(self, mnemonic, data, unit, descr, value)

    def append_curve_item(self, curve_item):
        """Add a CurveItem.

        Args:
            curve_item (lasio.CurveItem)

        """
        self.insert_curve_item(len(self.curves), curve_item)

    def insert_curve_item(self, ix, curve_item):
        """Insert a CurveItem.

        Args:
            ix (int): position to insert CurveItem i.e. 0 for start
            curve_item (lasio.CurveItem)

        """
        assert isinstance(curve_item, CurveItem)
        self.curves.insert(ix, curve_item)

    def add_curve(self, *args, **kwargs):
        """Deprecated. Use append_curve() or insert_curve() instead."""
        return self.append_curve(*args, **kwargs)

    def append_curve(self, mnemonic, data, unit="", descr="", value=""):
        """Add a curve.

        Arguments:
            mnemonic (str): the curve mnemonic
            data (1D ndarray): the curve data

        Keyword Arguments:
            unit (str): curve unit
            descr (str): curve description
            value (int/float/str): value e.g. API code.

        """
        return self.insert_curve(len(self.curves), mnemonic, data, unit, descr, value)

    def insert_curve(self, ix, mnemonic, data, unit="", descr="", value=""):
        """Insert a curve.

        Arguments:
            ix (int): position to insert curve at i.e. 0 for start.
            mnemonic (str): the curve mnemonic
            data (1D ndarray): the curve data

        Keyword Arguments:
            unit (str): curve unit
            descr (str): curve description
            value (int/float/str): value e.g. API code.

        """
        curve = CurveItem(mnemonic, unit, value, descr, data)
        self.insert_curve_item(ix, curve)

    def delete_curve(self, mnemonic=None, ix=None):
        """Delete a curve.

        Keyword Arguments:
            ix (int): index of curve in LASFile.curves.
            mnemonic (str): mnemonic of curve.

        The index takes precedence over the mnemonic.

        """
        if ix is None:
            ix = self.curves.keys().index(mnemonic)
        self.curves.pop(ix)

    @property
    def json(self):
        """Return object contents as a JSON string."""
        return self.to_json()

    def to_json_old(self):
        """
        deprecated: to_json_old version=0.25.1 since=20200507 remove=20210508
        replacement_options: to_json()
        """
        obj = OrderedDict()
        for name, section in self.sections.items():
            try:
                obj[name] = section.json
            except AttributeError:
                obj[name] = json.dumps(section)
        return json.dumps(obj)

    def to_json(self):
        return json.dumps(self, cls=JSONEncoder)

    @json.setter
    def json(self, value):
        raise Exception("Cannot set objects from JSON")


class Las(LASFile):

    """LAS file object.

    Retained for backwards compatibility.

    """

    pass


class JSONEncoder(json.JSONEncoder):
    def default(self, obj):
        if isinstance(obj, LASFile):
            d = {"metadata": {}, "data": {}}
            for name, section in obj.sections.items():
                if isinstance(section, basestring):
                    d["metadata"][name] = section
                else:
                    try:
                        d["metadata"][name] = section.dictview()
                    except:
                        for item in section:
                            d["metadata"][name].append(dict(item))
            for curve in obj.curves:
                d["data"][curve.mnemonic] = [
                    None if np.isnan(x) else x for x in curve.data
                ]
            return d<|MERGE_RESOLUTION|>--- conflicted
+++ resolved
@@ -126,15 +126,6 @@
             read_policy (): TODO
             null_policy (str or list): see
                 http://lasio.readthedocs.io/en/latest/data-section.html#handling-invalid-data-indicators-automatically
-<<<<<<< HEAD
-            remove_data_line_filter (str, func): string or function for removing/ignoring lines
-                in the data section e.g. a function which accepts a string (a line from the
-                data section) and returns either True (do not parse the line) or False
-                (parse the line). If this argument is a string it will instead be converted
-                to a function which rejects all lines starting with that value e.g. ``"#"``
-                will be converted to ``lambda line: line.strip().startswith("#")``
-            index_unit (str): Optionally force-set the index curve's unit to "m" or "ft"
-=======
             index_unit (str): Optionally force-set the index curve's unit to "m" or "ft"
             dtypes ("auto", dict or list): specify the data types for each curve in the
                 ~ASCII data section. If "auto", each curve will be converted to floats if
@@ -143,7 +134,6 @@
                 data types for each curve in order. Note that the conversion currently
                 only occurs via numpy.ndarray.astype() and therefore only a few simple
                 casts will work e.g. `int`, `float`, `str`.
->>>>>>> b8b5bcbe
 
         See :func:`lasio.reader.open_with_codecs` for additional keyword
         arguments which help to manage issues relate to character encodings.
@@ -152,22 +142,6 @@
 
         logger.debug("Reading {}...".format(str(file_ref)))
 
-<<<<<<< HEAD
-        # Options specific to the numpy reader.
-        if engine == "numpy":
-            if isinstance(remove_data_line_filter, str):
-                remove_startswith = remove_data_line_filter
-                logger.debug(
-                    "Setting remove_startswith = '{}' for numpy engine".format(remove_startswith)
-                )
-            else:
-                logger.debug(
-                    "Not setting remove_startswith for numpy engine "
-                    " (don't understand {}".format(remove_startswith)
-                )
-                remove_startswith = []
-
-=======
         # Determine which lines to ignore:
         if ignore_comments is None:
             ignore_comments = []
@@ -178,7 +152,6 @@
         logger.debug("Ignore data lines beginning with {}".format(ignore_data_comments))
 
         # Attempt to read file
->>>>>>> b8b5bcbe
         file_obj = ""
         try:
             file_obj, self.encoding = reader.open_file(file_ref, **kwargs)
@@ -326,50 +299,6 @@
                         reader_n_columns = len(self.curves)
 
                     file_obj.seek(k)
-<<<<<<< HEAD
-
-                    # Read data section.
-                    # Notes see 2d9e43c3 and e960998f for 'try' background
-
-                    run_normal_engine = False
-
-                    # Attempt to read the data section
-                    if engine == "numpy":
-                        try:
-                            arr = reader.read_data_section_numpy_engine(
-                                file_obj, (first_line, last_line), null_policy
-                            )
-                        except KeyboardInterrupt:
-                            raise
-                        except ValueError as err:
-                            # If there is a ValueError, numpy-engine failed to read the data.
-                            # So configure to re-try data-read with the normal-engine.
-                            run_normal_engine = True
-                            file_obj.seek(k)
-
-                    elif engine == "normal":
-                        run_normal_engine = True
-
-                    if run_normal_engine:
-                        try:
-                            arr = reader.read_data_section_normal_engine(
-                                file_obj,
-                                (first_line, last_line),
-                                regexp_subs,
-                                value_null_subs,
-                                remove_line_filter=remove_data_line_filter,
-                            )
-                        except KeyboardInterrupt:
-                            raise
-                        except:
-                            raise exceptions.LASDataError(
-                                traceback.format_exc()[:-1]
-                                + " in data section beginning line {}".format(i + 1)
-                            )
-
-                    logger.debug("Read ndarray {arrshape}".format(arrshape=arr.shape))
-=======
->>>>>>> b8b5bcbe
 
                     # Convert dtypes passed as dict into list for all columns
                     # defaulting to float for any not specified.
@@ -484,18 +413,6 @@
             self.index_initial = self.index.copy()
 
     def update_start_stop_step(self, STRT=None, STOP=None, STEP=None, fmt="%.5f"):
-<<<<<<< HEAD
-        """Configure or Change STRT, STOP, and STEP values"""
-        if STRT is None:
-            STRT = self.index[0]
-        if STOP is None:
-            STOP = self.index[-1]
-        if STEP is None:
-            # prevents an error being thrown in the case of only a single sample being written
-            if STOP != STRT:
-                raw_step = self.index[1] - self.index[0]
-                STEP = fmt % raw_step
-=======
         """Configure or change STRT, STOP, and STEP values on the LASFile object.
 
         Keyword Arguments:
@@ -530,7 +447,6 @@
                     STEP = fmt % raw_step
         except IndexError:
             pass
->>>>>>> b8b5bcbe
 
         self.well["STRT"].value = STRT
         self.well["STOP"].value = STOP
