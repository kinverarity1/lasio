--- conflicted
+++ resolved
@@ -233,11 +233,7 @@
                 self.raw_sections.pop(key)
 
         check_units_on = []
-<<<<<<< HEAD
-        for mnemonic in ['STRT', 'STOP', 'STEP']:
-=======
         for mnemonic in ('STRT', 'STOP', 'STEP'):
->>>>>>> 37e0959a
             if mnemonic in self.well:
                 check_units_on.append(self.well[mnemonic])
         if len(self.curves) > 0:
