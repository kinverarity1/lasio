--- conflicted
+++ resolved
@@ -27,16 +27,13 @@
     basestring = basestring
 
 # Required third-party packages available on PyPi:
-<<<<<<< HEAD
-=======
-
->>>>>>> 9938aeea
+
 import numpy as np
 
 # internal lasio imports
+
 from . import exceptions
-from .las_items import CurveItem
-from .las_items import SectionItems
+from .las_items import (CurveItem, SectionItems, OrderedDict)
 from . import defaults
 from . import reader
 from . import writer
@@ -150,10 +147,10 @@
                 self.well['STEP'].unit.upper() == 'M' and
                 self.curves[0].unit.upper() == 'M'):
             self.index_unit = 'M'
-        elif (self.well['STRT'].unit.upper() in ('F', 'FT') and
-              self.well['STOP'].unit.upper() in ('F', 'FT') and
-              self.well['STEP'].unit.upper() in ('F', 'FT') and
-              self.curves[0].unit.upper() in ('F', 'FT')):
+        elif (self.well['STRT'].unit.upper() in defaults.FEET_UNITS and
+              self.well['STOP'].unit.upper() in defaults.FEET_UNITS and
+              self.well['STEP'].unit.upper() in defaults.FEET_UNITS and
+              self.curves[0].unit.upper() in defaults.FEET_UNITS):
             self.index_unit = 'FT'
 
     def write(self, file_object, version=None, wrap=None,
@@ -318,7 +315,7 @@
     def depth_m(self):
         if self.index_unit == 'M':
             return self.index
-        elif self.index_unit == 'FT':
+        elif self.index_unit in defaults.FEET_UNITS:
             return self.index * 0.3048
         else:
             raise exceptions.LASUnknownUnitError(
@@ -328,7 +325,7 @@
     def depth_ft(self):
         if self.index_unit == 'M':
             return self.index / 0.3048
-        elif self.index_unit == 'FT':
+        elif self.index_unit in defaults.FEET_UNITS:
             return self.index
         else:
             raise exceptions.LASUnknownUnitError(
